use self::lock::Lock;
use crate::{
	api,
	artifact::{self, Artifact},
	blob,
	client::Client,
	database::Database,
	document,
	error::Result,
<<<<<<< HEAD
	hash, operation,
	package::{self, Package},
=======
	language, operation,
>>>>>>> 56e58113
	util::task_map::TaskMap,
};
use std::{
	collections::HashMap,
	path::{Path, PathBuf},
	sync::Arc,
};
use url::Url;
mod clean;
mod lock;

#[cfg(feature = "v8")]
pub(crate) mod language;

#[cfg(feature = "v8")]
pub(crate) mod operations;
/// An instance.
pub struct Instance {
	/// A client for communicating with the API.
	pub(crate) api_client: api::Client,

	/// The database.
	pub(crate) database: Database,

	/// A map of paths to documents.
	pub(crate) documents:
		tokio::sync::RwLock<HashMap<document::Document, document::State, fnv::FnvBuildHasher>>,

<<<<<<< HEAD
=======
	/// A semaphore that prevents opening too many file descriptors.
	pub(crate) file_descriptor_semaphore: tokio::sync::Semaphore,

	/// An HTTP client for download operations.
	pub(crate) http_client: reqwest::Client,

>>>>>>> 56e58113
	/// A task map that deduplicates internal checkouts.
	#[allow(clippy::type_complexity)]
	pub(crate) internal_checkouts_task_map:
		std::sync::Mutex<Option<Arc<TaskMap<Artifact, Result<PathBuf>>>>>,

	/// A lock used to acquire shared and exclusive access to the path.
	pub(crate) lock: Lock<()>,

	/// The path to the directory where the instance stores its data.
	pub(crate) path: PathBuf,

<<<<<<< HEAD
	/// A map of package specifiers to packages.
	pub(crate) packages: std::sync::RwLock<HashMap<Package, package::Specifier, hash::BuildHasher>>,

	/// State required to provide language support to an instance.
	#[cfg(feature = "v8")]
	pub(crate) language: language::State,
=======
	/// The path to the directory where the instance stores its data.
	pub(crate) path: PathBuf,
>>>>>>> 56e58113

	/// State required to provide support for running operations.
	#[cfg(feature = "run")]
	pub(crate) operations: operations::State,
}

#[derive(Clone, Debug, Default)]
pub struct Options {
	pub api_url: Option<Url>,
	pub api_token: Option<String>,
}

impl Instance {
	pub async fn new(path: PathBuf, options: Options) -> Result<Instance> {
		// Create the API Client.
		let api_url = options
			.api_url
			.unwrap_or_else(|| "https://api.tangram.dev".parse().unwrap());
		let token = options.api_token;
		let api_client = api::Client::new(api_url, token);

		// Create the documents maps.
		let documents = tokio::sync::RwLock::new(HashMap::default());

<<<<<<< HEAD
		// Open the database.
		let database_path = path.join("database.mdb");
		let database = Database::open(&database_path)?;
=======
		// Create the file system semaphore.
		let file_descriptor_semaphore = tokio::sync::Semaphore::new(16);

		// Create the HTTP client.
		let http_client = reqwest::Client::new();
>>>>>>> 56e58113

		// Create the internal checkouts task map.
		let internal_checkouts_task_map = std::sync::Mutex::new(None);

		// Create the lock.
		let lock_path = path.join("lock");
		let lock = Lock::new(&lock_path, ());

<<<<<<< HEAD
		// Create the packages map.
		let packages = std::sync::RwLock::new(HashMap::default());

		// Create the language handles.
		#[cfg(feature = "v8")]
		let language = language::State::new();

		// Create the state needed to run operations.
		#[cfg(feature = "run")]
		let run = operations::State::new();
=======
		// Create the operations task map.
		let operations_task_map = std::sync::Mutex::new(None);

		// Get a handle to the tokio runtime.
		let runtime_handle = tokio::runtime::Handle::current();
>>>>>>> 56e58113

		// Create the instance.
		let instance = Instance {
			api_client,
			database,
			documents,
<<<<<<< HEAD
=======
			file_descriptor_semaphore,
			http_client,
>>>>>>> 56e58113
			internal_checkouts_task_map,
			lock,
<<<<<<< HEAD
=======
			operations_task_map,
>>>>>>> 56e58113
			path,
			packages,

			#[cfg(feature = "v8")]
			language,

			#[cfg(feature = "run")]
			operations: run,
		};

		Ok(instance)
	}
}

impl Instance {
	pub async fn try_lock_shared(&self) -> Result<Option<lock::SharedGuard<()>>> {
		self.lock.try_lock_shared().await
	}

	pub async fn try_lock_exclusive(&self) -> Result<Option<lock::ExclusiveGuard<()>>> {
		self.lock.try_lock_exclusive().await
	}

	pub async fn lock_shared(&self) -> Result<lock::SharedGuard<()>> {
		self.lock.lock_shared().await
	}

	pub async fn lock_exclusive(&self) -> Result<lock::ExclusiveGuard<()>> {
		self.lock.lock_exclusive().await
	}
}

impl Instance {
	#[must_use]
	pub fn path(&self) -> &Path {
		&self.path
	}

	#[must_use]
	pub fn artifacts_path(&self) -> PathBuf {
		self.path().join("artifacts")
	}

	#[must_use]
	pub fn artifact_path(&self, artifact_hash: artifact::Hash) -> PathBuf {
		self.artifacts_path().join(artifact_hash.to_string())
	}

	#[must_use]
	pub fn assets_path(&self) -> PathBuf {
		self.path().join("assets")
	}

	#[must_use]
	pub fn blobs_path(&self) -> PathBuf {
		self.path().join("blobs")
	}

	#[must_use]
	pub fn blob_path(&self, blob_hash: blob::Hash) -> PathBuf {
		self.blobs_path().join(blob_hash.to_string())
	}

	#[must_use]
	pub fn database_path(&self) -> PathBuf {
		self.path().join("database.mdb")
	}

	#[must_use]
	pub fn logs_path(&self) -> PathBuf {
		self.path().join("logs")
	}

	#[must_use]
	pub fn log_path(&self, operation_hash: operation::Hash) -> PathBuf {
		self.logs_path().join(operation_hash.to_string())
	}

	#[must_use]
	pub fn temps_path(&self) -> PathBuf {
		self.path().join("temps")
	}
}

impl Instance {
	pub fn api_client(&self) -> &api::Client {
		&self.api_client
	}

	pub fn api_instance_client(&self) -> &Client {
		self.api_client.instance_client()
	}
}<|MERGE_RESOLUTION|>--- conflicted
+++ resolved
@@ -7,12 +7,7 @@
 	database::Database,
 	document,
 	error::Result,
-<<<<<<< HEAD
-	hash, operation,
-	package::{self, Package},
-=======
 	language, operation,
->>>>>>> 56e58113
 	util::task_map::TaskMap,
 };
 use std::{
@@ -41,15 +36,9 @@
 	pub(crate) documents:
 		tokio::sync::RwLock<HashMap<document::Document, document::State, fnv::FnvBuildHasher>>,
 
-<<<<<<< HEAD
-=======
-	/// A semaphore that prevents opening too many file descriptors.
-	pub(crate) file_descriptor_semaphore: tokio::sync::Semaphore,
-
 	/// An HTTP client for download operations.
 	pub(crate) http_client: reqwest::Client,
 
->>>>>>> 56e58113
 	/// A task map that deduplicates internal checkouts.
 	#[allow(clippy::type_complexity)]
 	pub(crate) internal_checkouts_task_map:
@@ -61,17 +50,11 @@
 	/// The path to the directory where the instance stores its data.
 	pub(crate) path: PathBuf,
 
-<<<<<<< HEAD
 	/// A map of package specifiers to packages.
 	pub(crate) packages: std::sync::RwLock<HashMap<Package, package::Specifier, hash::BuildHasher>>,
 
-	/// State required to provide language support to an instance.
-	#[cfg(feature = "v8")]
-	pub(crate) language: language::State,
-=======
 	/// The path to the directory where the instance stores its data.
 	pub(crate) path: PathBuf,
->>>>>>> 56e58113
 
 	/// State required to provide support for running operations.
 	#[cfg(feature = "run")]
@@ -96,17 +79,15 @@
 		// Create the documents maps.
 		let documents = tokio::sync::RwLock::new(HashMap::default());
 
-<<<<<<< HEAD
 		// Open the database.
 		let database_path = path.join("database.mdb");
 		let database = Database::open(&database_path)?;
-=======
-		// Create the file system semaphore.
-		let file_descriptor_semaphore = tokio::sync::Semaphore::new(16);
+
+		// Create the documents maps.
+		let documents = tokio::sync::RwLock::new(HashMap::default());
 
 		// Create the HTTP client.
 		let http_client = reqwest::Client::new();
->>>>>>> 56e58113
 
 		// Create the internal checkouts task map.
 		let internal_checkouts_task_map = std::sync::Mutex::new(None);
@@ -115,49 +96,27 @@
 		let lock_path = path.join("lock");
 		let lock = Lock::new(&lock_path, ());
 
-<<<<<<< HEAD
+		// Create the operations task map.
+		let operations_task_map = std::sync::Mutex::new(None);
+
 		// Create the packages map.
 		let packages = std::sync::RwLock::new(HashMap::default());
 
-		// Create the language handles.
-		#[cfg(feature = "v8")]
-		let language = language::State::new();
-
-		// Create the state needed to run operations.
-		#[cfg(feature = "run")]
-		let run = operations::State::new();
-=======
-		// Create the operations task map.
-		let operations_task_map = std::sync::Mutex::new(None);
-
 		// Get a handle to the tokio runtime.
 		let runtime_handle = tokio::runtime::Handle::current();
->>>>>>> 56e58113
 
 		// Create the instance.
 		let instance = Instance {
 			api_client,
 			database,
 			documents,
-<<<<<<< HEAD
-=======
-			file_descriptor_semaphore,
 			http_client,
->>>>>>> 56e58113
 			internal_checkouts_task_map,
 			lock,
-<<<<<<< HEAD
-=======
 			operations_task_map,
->>>>>>> 56e58113
+			packages,
 			path,
-			packages,
-
-			#[cfg(feature = "v8")]
-			language,
-
-			#[cfg(feature = "run")]
-			operations: run,
+			runtime_handle,
 		};
 
 		Ok(instance)
