--- conflicted
+++ resolved
@@ -139,20 +139,11 @@
 	_scope: &mut v8::HandleScope,
 	args: (module::Module, module::Import),
 ) -> Result<module::Module> {
-<<<<<<< HEAD
 	let (module, specifier) = args;
 	tg.language.runtime.clone().block_on(async move {
 		let module = module.resolve(tg, &specifier).await.wrap_err_with(|| {
 			format!(r#"Failed to resolve specifier "{specifier}" relative to module "{module}"."#)
 		})?;
-=======
-	let (module, import) = args;
-	tg.runtime_handle.clone().block_on(async move {
-		let module = module
-			.resolve(tg, &import)
-			.await
-			.wrap_err_with(|| format!(r#"Failed to resolve "{import}" relative to "{module}"."#))?;
->>>>>>> 56e58113
 		Ok(module)
 	})
 }
@@ -169,28 +160,6 @@
 	})
 }
 
-<<<<<<< HEAD
-fn syscall_package_hash_for_module(
-	tg: &Instance,
-	_scope: &mut v8::HandleScope,
-	args: (module::Module,),
-) -> Result<Hash> {
-	let (module,) = args;
-	tg.language.runtime.clone().block_on(async move {
-		match module {
-			Module::Normal(module) => {
-				let package_instance =
-					package::instance::Instance::get_local(tg, module.package_instance_hash)
-						.await?;
-				Ok(package_instance.package().artifact().hash())
-			},
-			_ => unreachable!(),
-		}
-	})
-}
-
-=======
->>>>>>> 56e58113
 #[allow(clippy::needless_pass_by_value)]
 fn syscall_utf8_decode(
 	_tg: &Instance,
