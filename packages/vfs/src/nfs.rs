--- conflicted
+++ resolved
@@ -6,16 +6,10 @@
 		nfs_ftype4, nfs_resop4, nfsace4, nfsstat4, nfstime4, open_claim4, open_delegation4,
 		open_delegation_type4, pathname4, specdata4, stateid4, ACCESS4args, ACCESS4res,
 		ACCESS4resok, CLOSE4args, CLOSE4res, COMPOUND4res, GETATTR4args, GETATTR4res,
-<<<<<<< HEAD
-		GETATTR4resok, GETFH4res, GETFH4resok, LOOKUP4args, LOOKUP4res, OPEN4args, OPEN4res,
-		OPEN4resok, PUTFH4args, PUTFH4res, READ4args, READ4res, READ4resok, READDIR4args,
-		READDIR4res, READDIR4resok, READLINK4res, READLINK4resok, RENEW4args, RENEW4res,
-=======
 		GETATTR4resok, GETFH4res, GETFH4resok, LOCK4args, LOCK4res, LOCK4resok, LOCKU4args,
 		LOCKU4res, LOOKUP4args, LOOKUP4res, OPEN4args, OPEN4res, OPEN4resok, PUTFH4args, PUTFH4res,
 		READ4args, READ4res, READ4resok, READDIR4args, READDIR4res, READDIR4resok, READLINK4res,
 		READLINK4resok, RELEASE_LOCKOWNER4args, RELEASE_LOCKOWNER4res, RENEW4args, RENEW4res,
->>>>>>> 7bbf53bc
 		RESTOREFH4res, SAVEFH4res, SECINFO4args, SECINFO4res, SETCLIENTID4args, SETCLIENTID4res,
 		SETCLIENTID4resok, SETCLIENTID_CONFIRM4args, SETCLIENTID_CONFIRM4res, ACCESS4_EXECUTE,
 		ACCESS4_LOOKUP, ACCESS4_READ, FATTR4_ACL, FATTR4_ACLSUPPORT, FATTR4_ARCHIVE,
@@ -235,15 +229,12 @@
 					nfs_resop4::OP_GETATTR(self.handle_getattr(&ctx, arg).await)
 				},
 				nfs_argop4::OP_GETFH => nfs_resop4::OP_GETFH(self.handle_get_file_handle(&ctx)),
-<<<<<<< HEAD
-=======
 				nfs_argop4::OP_LOCK(arg) => {
 					nfs_resop4::OP_LOCK(self.handle_lock(&mut ctx, arg).await)
 				},
 				nfs_argop4::OP_LOCKU(arg) => {
 					nfs_resop4::OP_LOCKU(self.handle_locku(&mut ctx, arg).await)
 				},
->>>>>>> 7bbf53bc
 				nfs_argop4::OP_LOOKUP(arg) => {
 					nfs_resop4::OP_LOOKUP(self.handle_lookup(&mut ctx, arg).await)
 				},
@@ -959,8 +950,6 @@
 		}
 	}
 
-<<<<<<< HEAD
-=======
 	pub async fn handle_release_lockowner(
 		&self,
 		_context: &mut Context,
@@ -975,7 +964,6 @@
 		}
 	}
 
->>>>>>> 7bbf53bc
 	pub fn handle_put_file_handle(&self, ctx: &mut Context, arg: PUTFH4args) -> PUTFH4res {
 		ctx.current_file_handle = Some(arg.object);
 		PUTFH4res {
